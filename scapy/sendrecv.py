## This file is part of Scapy
## See http://www.secdev.org/projects/scapy for more informations
## Copyright (C) Philippe Biondi <phil@secdev.org>
## This program is published under a GPLv2 license

"""
Functions to send and receive packets.
"""

import errno
import cPickle,os,sys,time,subprocess
import itertools
<<<<<<< HEAD
from select import select
from scapy.arch.consts import DARWIN, FREEBSD, OPENBSD
=======
from select import select,error
>>>>>>> 97c926f9
from scapy.data import *
from scapy.config import conf
from scapy.packet import Gen
from scapy.utils import warning,get_temp_file,PcapReader,wrpcap
from scapy import plist
from scapy.error import log_runtime,log_interactive
from scapy.base_classes import SetGen
from scapy.supersocket import StreamSocket
if conf.route is None:
    # unused import, only to initialize conf.route
    import scapy.route

#################
## Debug class ##
#################

class debug:
    recv=[]
    sent=[]
    match=[]


####################
## Send / Receive ##
####################




def sndrcv(pks, pkt, timeout = None, inter = 0, verbose=None, chainCC=0, retry=0, multi=0):
    if not isinstance(pkt, Gen):
        pkt = SetGen(pkt)
        
    if verbose is None:
        verbose = conf.verb
    debug.recv = plist.PacketList([],"Unanswered")
    debug.sent = plist.PacketList([],"Sent")
    debug.match = plist.SndRcvList([])
    nbrecv=0
    ans = []
    # do it here to fix random fields, so that parent and child have the same
    all_stimuli = tobesent = [p for p in pkt]
    notans = len(tobesent)

    hsent={}
    for i in tobesent:
        h = i.hashret()
        if h in hsent:
            hsent[h].append(i)
        else:
            hsent[h] = [i]
    if retry < 0:
        retry = -retry
        autostop=retry
    else:
        autostop=0


    while retry >= 0:
        found=0
    
        if timeout < 0:
            timeout = None
            
        rdpipe,wrpipe = os.pipe()
        rdpipe=os.fdopen(rdpipe)
        wrpipe=os.fdopen(wrpipe,"w")

        pid=1
        try:
            pid = os.fork()
            if pid == 0:
                try:
                    sys.stdin.close()
                    rdpipe.close()
                    try:
                        i = 0
                        if verbose:
                            print "Begin emission:"
                        for p in tobesent:
                            pks.send(p)
                            i += 1
                            time.sleep(inter)
                        if verbose:
                            print "Finished to send %i packets." % i
                    except SystemExit:
                        pass
                    except KeyboardInterrupt:
                        pass
                    except:
                        log_runtime.exception("--- Error in child %i" % os.getpid())
                        log_runtime.info("--- Error in child %i" % os.getpid())
                finally:
                    try:
                        os.setpgrp() # Chance process group to avoid ctrl-C
                        sent_times = [p.sent_time for p in all_stimuli if p.sent_time]
                        cPickle.dump( (conf.netcache,sent_times), wrpipe )
                        wrpipe.close()
                    except:
                        pass
            elif pid < 0:
                log_runtime.error("fork error")
            else:
                wrpipe.close()
                stoptime = 0
                remaintime = None
                inmask = [rdpipe,pks]
                try:
                    try:
                        while 1:
                            if stoptime:
                                remaintime = stoptime-time.time()
                                if remaintime <= 0:
                                    break
                            r = None
                            if conf.use_bpf:
                                from scapy.arch.bpf.supersocket import bpf_select
                                inp = bpf_select(inmask)
                                if pks in inp:
                                    r = pks.recv()
                            elif not isinstance(pks, StreamSocket) and (FREEBSD or DARWIN or OPENBSD):
                                inp, out, err = select(inmask,[],[], 0.05)
                                if len(inp) == 0 or pks in inp:
                                    r = pks.nonblock_recv()
                            else:
                                inp = []
                                try:
                                    inp, out, err = select(inmask,[],[], remaintime)
                                except error as e:
                                    continue
                                except IOError, exc:
                                    if exc.errno != errno.EINTR:
                                        raise
                                if len(inp) == 0:
                                    break
                                if pks in inp:
                                    r = pks.recv(MTU)
                            if rdpipe in inp:
                                if timeout:
                                    stoptime = time.time()+timeout
                                del(inmask[inmask.index(rdpipe)])
                            if r is None:
                                continue
                            ok = 0
                            h = r.hashret()
                            if h in hsent:
                                hlst = hsent[h]
                                for i, sentpkt in enumerate(hlst):
                                    if r.answers(sentpkt):
                                        ans.append((sentpkt, r))
                                        if verbose > 1:
                                            os.write(1, "*")
                                        ok = 1
                                        if not multi:
                                            del hlst[i]
                                            notans -= 1
                                        else:
                                            if not hasattr(sentpkt, '_answered'):
                                                notans -= 1
                                            sentpkt._answered = 1
                                        break
                            if notans == 0 and not multi:
                                break
                            if not ok:
                                if verbose > 1:
                                    os.write(1, ".")
                                nbrecv += 1
                                if conf.debug_match:
                                    debug.recv.append(r)
                    except KeyboardInterrupt:
                        if chainCC:
                            raise
                finally:
                    try:
                        nc,sent_times = cPickle.load(rdpipe)
                    except EOFError:
                        warning("Child died unexpectedly. Packets may have not been sent %i"%os.getpid())
                    else:
                        conf.netcache.update(nc)
                        for p,t in zip(all_stimuli, sent_times):
                            p.sent_time = t
                    os.waitpid(pid,0)
        finally:
            if pid == 0:
                os._exit(0)

        remain = list(itertools.chain(*hsent.itervalues()))
        if multi:
            remain = [p for p in remain if not hasattr(p, '_answered')]

        if autostop and len(remain) > 0 and len(remain) != len(tobesent):
            retry = autostop
            
        tobesent = remain
        if len(tobesent) == 0:
            break
        retry -= 1
        
    if conf.debug_match:
        debug.sent=plist.PacketList(remain[:],"Sent")
        debug.match=plist.SndRcvList(ans[:])

    #clean the ans list to delete the field _answered
    if (multi):
        for s,r in ans:
            if hasattr(s, '_answered'):
                del(s._answered)
    
    if verbose:
        print "\nReceived %i packets, got %i answers, remaining %i packets" % (nbrecv+len(ans), len(ans), notans)
    return plist.SndRcvList(ans),plist.PacketList(remain,"Unanswered")


def __gen_send(s, x, inter=0, loop=0, count=None, verbose=None, realtime=None, return_packets=False, *args, **kargs):
    if type(x) is str:
        x = conf.raw_layer(load=x)
    if not isinstance(x, Gen):
        x = SetGen(x)
    if verbose is None:
        verbose = conf.verb
    n = 0
    if count is not None:
        loop = -count
    elif not loop:
        loop = -1
    if return_packets:
        sent_packets = plist.PacketList()
    try:
        while loop:
            dt0 = None
            for p in x:
                if realtime:
                    ct = time.time()
                    if dt0:
                        st = dt0+p.time-ct
                        if st > 0:
                            time.sleep(st)
                    else:
                        dt0 = ct-p.time
                s.send(p)
                if return_packets:
                    sent_packets.append(p)
                n += 1
                if verbose:
                    os.write(1,".")
                time.sleep(inter)
            if loop < 0:
                loop += 1
    except KeyboardInterrupt:
        pass
    s.close()
    if verbose:
        print "\nSent %i packets." % n
    if return_packets:
        return sent_packets
        
@conf.commands.register
def send(x, inter=0, loop=0, count=None, verbose=None, realtime=None, return_packets=False, *args, **kargs):
    """Send packets at layer 3
send(packets, [inter=0], [loop=0], [verbose=conf.verb]) -> None"""
    return __gen_send(conf.L3socket(*args, **kargs), x, inter=inter, loop=loop, count=count,verbose=verbose,
                      realtime=realtime, return_packets=return_packets)

@conf.commands.register
def sendp(x, inter=0, loop=0, iface=None, iface_hint=None, count=None, verbose=None, realtime=None,
          return_packets=False, *args, **kargs):
    """Send packets at layer 2
sendp(packets, [inter=0], [loop=0], [verbose=conf.verb]) -> None"""
    if iface is None and iface_hint is not None:
        iface = conf.route.route(iface_hint)[0]
    return __gen_send(conf.L2socket(iface=iface, *args, **kargs), x, inter=inter, loop=loop, count=count,
                      verbose=verbose, realtime=realtime, return_packets=return_packets)

@conf.commands.register
def sendpfast(x, pps=None, mbps=None, realtime=None, loop=0, file_cache=False, iface=None):
    """Send packets at layer 2 using tcpreplay for performance
    pps:  packets per second
    mpbs: MBits per second
    realtime: use packet's timestamp, bending time with real-time value
    loop: number of times to process the packet list
    file_cache: cache packets in RAM instead of reading from disk at each iteration
    iface: output interface """
    if iface is None:
        iface = conf.iface
    argv = [conf.prog.tcpreplay, "--intf1=%s" % iface ]
    if pps is not None:
        argv.append("--pps=%i" % pps)
    elif mbps is not None:
        argv.append("--mbps=%f" % mbps)
    elif realtime is not None:
        argv.append("--multiplier=%f" % realtime)
    else:
        argv.append("--topspeed")

    if loop:
        argv.append("--loop=%i" % loop)
        if file_cache:
            argv.append("--enable-file-cache")

    f = get_temp_file()
    argv.append(f)
    wrpcap(f, x)
    try:
        subprocess.check_call(argv)
    except KeyboardInterrupt:
        log_interactive.info("Interrupted by user")
    except Exception,e:
        log_interactive.error("while trying to exec [%s]: %s" % (argv[0],e))
    finally:
        os.unlink(f)

        

        
    
@conf.commands.register
def sr(x, promisc=None, filter=None, iface=None, nofilter=0, *args,**kargs):
    """Send and receive packets at layer 3
nofilter: put 1 to avoid use of BPF filters
retry:    if positive, how many times to resend unanswered packets
          if negative, how many times to retry when no more packets are answered
timeout:  how much time to wait after the last packet has been sent
verbose:  set verbosity level
multi:    whether to accept multiple answers for the same stimulus
filter:   provide a BPF filter
iface:    listen answers only on the given interface"""
    if not kargs.has_key("timeout"):
        kargs["timeout"] = -1
    s = conf.L3socket(promisc=promisc, filter=filter, iface=iface, nofilter=nofilter)
    a,b=sndrcv(s,x,*args,**kargs)
    s.close()
    return a,b

@conf.commands.register
def sr1(x, promisc=None, filter=None, iface=None, nofilter=0, *args,**kargs):
    """Send packets at layer 3 and return only the first answer
nofilter: put 1 to avoid use of BPF filters
retry:    if positive, how many times to resend unanswered packets
          if negative, how many times to retry when no more packets are answered
timeout:  how much time to wait after the last packet has been sent
verbose:  set verbosity level
multi:    whether to accept multiple answers for the same stimulus
filter:   provide a BPF filter
iface:    listen answers only on the given interface"""
    if not kargs.has_key("timeout"):
        kargs["timeout"] = -1
    s=conf.L3socket(promisc=promisc, filter=filter, nofilter=nofilter, iface=iface)
    a,b=sndrcv(s,x,*args,**kargs)
    s.close()
    if len(a) > 0:
        return a[0][1]
    else:
        return None

@conf.commands.register
def srp(x, promisc=None, iface=None, iface_hint=None, filter=None, nofilter=0, type=ETH_P_ALL, *args,**kargs):
    """Send and receive packets at layer 2
nofilter: put 1 to avoid use of BPF filters
retry:    if positive, how many times to resend unanswered packets
          if negative, how many times to retry when no more packets are answered
timeout:  how much time to wait after the last packet has been sent
verbose:  set verbosity level
multi:    whether to accept multiple answers for the same stimulus
filter:   provide a BPF filter
iface:    work only on the given interface"""
    if not kargs.has_key("timeout"):
        kargs["timeout"] = -1
    if iface is None and iface_hint is not None:
        iface = conf.route.route(iface_hint)[0]
    s = conf.L2socket(promisc=promisc, iface=iface, filter=filter, nofilter=nofilter, type=type)
    a,b=sndrcv(s ,x,*args,**kargs)
    s.close()
    return a,b

@conf.commands.register
def srp1(*args,**kargs):
    """Send and receive packets at layer 2 and return only the first answer
nofilter: put 1 to avoid use of BPF filters
retry:    if positive, how many times to resend unanswered packets
          if negative, how many times to retry when no more packets are answered
timeout:  how much time to wait after the last packet has been sent
verbose:  set verbosity level
multi:    whether to accept multiple answers for the same stimulus
filter:   provide a BPF filter
iface:    work only on the given interface"""
    if not kargs.has_key("timeout"):
        kargs["timeout"] = -1
    a,b=srp(*args,**kargs)
    if len(a) > 0:
        return a[0][1]
    else:
        return None

def __sr_loop(srfunc, pkts, prn=lambda x:x[1].summary(), prnfail=lambda x:x.summary(), inter=1, timeout=None, count=None, verbose=None, store=1, *args, **kargs):
    n = 0
    r = 0
    ct = conf.color_theme
    if verbose is None:
        verbose = conf.verb
    parity = 0
    ans=[]
    unans=[]
    if timeout is None:
        timeout = min(2*inter, 5)
    try:
        while 1:
            parity ^= 1
            col = [ct.even,ct.odd][parity]
            if count is not None:
                if count == 0:
                    break
                count -= 1
            start = time.time()
            print "\rsend...\r",
            res = srfunc(pkts, timeout=timeout, verbose=0, chainCC=1, *args, **kargs)
            n += len(res[0])+len(res[1])
            r += len(res[0])
            if verbose > 1 and prn and len(res[0]) > 0:
                msg = "RECV %i:" % len(res[0])
                print  "\r"+ct.success(msg),
                for p in res[0]:
                    print col(prn(p))
                    print " "*len(msg),
            if verbose > 1 and prnfail and len(res[1]) > 0:
                msg = "fail %i:" % len(res[1])
                print "\r"+ct.fail(msg),
                for p in res[1]:
                    print col(prnfail(p))
                    print " "*len(msg),
            if verbose > 1 and not (prn or prnfail):
                print "recv:%i  fail:%i" % tuple(map(len, res[:2]))
            if store:
                ans += res[0]
                unans += res[1]
            end=time.time()
            if end-start < inter:
                time.sleep(inter+start-end)
    except KeyboardInterrupt:
        pass
 
    if verbose and n>0:
        print ct.normal("\nSent %i packets, received %i packets. %3.1f%% hits." % (n,r,100.0*r/n))
    return plist.SndRcvList(ans),plist.PacketList(unans)

@conf.commands.register
def srloop(pkts, *args, **kargs):
    """Send a packet at layer 3 in loop and print the answer each time
srloop(pkts, [prn], [inter], [count], ...) --> None"""
    return __sr_loop(sr, pkts, *args, **kargs)

@conf.commands.register
def srploop(pkts, *args, **kargs):
    """Send a packet at layer 2 in loop and print the answer each time
srloop(pkts, [prn], [inter], [count], ...) --> None"""
    return __sr_loop(srp, pkts, *args, **kargs)


def sndrcvflood(pks, pkt, prn=lambda (s,r):r.summary(), chainCC=0, store=1, unique=0):
    if not isinstance(pkt, Gen):
        pkt = SetGen(pkt)
    tobesent = [p for p in pkt]
    received = plist.SndRcvList()
    seen = {}

    hsent={}
    for i in tobesent:
        h = i.hashret()
        if h in hsent:
            hsent[h].append(i)
        else:
            hsent[h] = [i]

    def send_in_loop(tobesent):
        while 1:
            for p in tobesent:
                yield p

    packets_to_send = send_in_loop(tobesent)

    ssock = rsock = pks.fileno()

    try:
        while 1:
            if conf.use_bpf:
                from scapy.arch.bpf.supersocket import bpf_select
                readyr = bpf_select([rsock])
                _, readys, _ = select([], [ssock], [])
            else:
                readyr, readys, _ = select([rsock], [ssock], [])

            if ssock in readys:
                pks.send(packets_to_send.next())
                
            if rsock in readyr:
                p = pks.recv(MTU)
                if p is None:
                    continue
                h = p.hashret()
                if h in hsent:
                    hlst = hsent[h]
                    for i in hlst:
                        if p.answers(i):
                            res = prn((i,p))
                            if unique:
                                if res in seen:
                                    continue
                                seen[res] = None
                            if res is not None:
                                print res
                            if store:
                                received.append((i,p))
    except KeyboardInterrupt:
        if chainCC:
            raise
    return received

@conf.commands.register
def srflood(x, promisc=None, filter=None, iface=None, nofilter=None, *args,**kargs):
    """Flood and receive packets at layer 3
prn:      function applied to packets received. Ret val is printed if not None
store:    if 1 (default), store answers and return them
unique:   only consider packets whose print 
nofilter: put 1 to avoid use of BPF filters
filter:   provide a BPF filter
iface:    listen answers only on the given interface"""
    s = conf.L3socket(promisc=promisc, filter=filter, iface=iface, nofilter=nofilter)
    r=sndrcvflood(s,x,*args,**kargs)
    s.close()
    return r

@conf.commands.register
def srpflood(x, promisc=None, filter=None, iface=None, iface_hint=None, nofilter=None, *args,**kargs):
    """Flood and receive packets at layer 2
prn:      function applied to packets received. Ret val is printed if not None
store:    if 1 (default), store answers and return them
unique:   only consider packets whose print 
nofilter: put 1 to avoid use of BPF filters
filter:   provide a BPF filter
iface:    listen answers only on the given interface"""
    if iface is None and iface_hint is not None:
        iface = conf.route.route(iface_hint)[0]    
    s = conf.L2socket(promisc=promisc, filter=filter, iface=iface, nofilter=nofilter)
    r=sndrcvflood(s,x,*args,**kargs)
    s.close()
    return r

           


@conf.commands.register
def sniff(count=0, store=1, offline=None, prn=None, lfilter=None,
          L2socket=None, timeout=None, opened_socket=None,
          stop_filter=None, iface=None, *arg, **karg):
    """Sniff packets
sniff([count=0,] [prn=None,] [store=1,] [offline=None,]
[lfilter=None,] + L2ListenSocket args) -> list of packets

  count: number of packets to capture. 0 means infinity
  store: wether to store sniffed packets or discard them
    prn: function to apply to each packet. If something is returned,
         it is displayed. Ex:
         ex: prn = lambda x: x.summary()
 filter: provide a BPF filter
lfilter: python function applied to each packet to determine
         if further action may be done
         ex: lfilter = lambda x: x.haslayer(Padding)
offline: pcap file to read packets from, instead of sniffing them
timeout: stop sniffing after a given time (default: None)
L2socket: use the provided L2socket
opened_socket: provide an object ready to use .recv() on
stop_filter: python function applied to each packet to determine
             if we have to stop the capture after this packet
             ex: stop_filter = lambda x: x.haslayer(TCP)
iface: interface or list of interfaces (default: None for sniffing on all
interfaces)
    """
    c = 0
    label = {}
    sniff_sockets = []
    if opened_socket is not None:
        sniff_sockets = [opened_socket]
    else:
        if offline is None:
            if L2socket is None:
                L2socket = conf.L2listen
            if type(iface) is list:
                for i in iface:
                    s = L2socket(type=ETH_P_ALL, iface=i, *arg, **karg)
                    label[s] = i
                    sniff_sockets.append(s)
            else:
                sniff_sockets = [L2socket(type=ETH_P_ALL, iface=iface, *arg,
                                           **karg)]
        else:
            flt = karg.get('filter')
            if flt is not None:
                if isinstance(offline, basestring):
                    sniff_sockets = [
                        PcapReader(
                            subprocess.Popen(
                                [conf.prog.tcpdump, "-r", offline, "-w", "-",
                                 flt],
                                stdout=subprocess.PIPE
                            ).stdout
                        )
                    ]
                else:
                    sniff_sockets = [
                        PcapReader(
                            subprocess.Popen(
                                [conf.prog.tcpdump, "-r", "-", "-w", "-", flt],
                                stdin=offline,
                                stdout=subprocess.PIPE
                            ).stdout
                        )
                    ]
            else:
                sniff_sockets = [PcapReader(offline)]
    lst = []
    if timeout is not None:
        stoptime = time.time()+timeout
    remain = None
    try:
        stop_event = False
        while not stop_event:
            if timeout is not None:
                remain = stoptime-time.time()
                if remain <= 0:
                    break
            if conf.use_bpf:
                from scapy.arch.bpf.supersocket import bpf_select
                ins = bpf_select(sniff_sockets, remain)
            else:
                ins, _, _ = select(sniff_sockets, [], [], remain)
            for s in ins:
                p = s.recv()
                if p is None and offline is not None:
                    stop_event = True
                    break
                elif p is not None:
                    if lfilter and not lfilter(p):
                        continue
                    if s in label:
                        p.sniffed_on = label[s]
                    if store:
                        lst.append(p)
                    c += 1
                    if prn:
                        r = prn(p)
                        if r is not None:
                            print r
                    if stop_filter and stop_filter(p):
                        stop_event = True
                        break
                    if 0 < count <= c:
                        stop_event = True
                        break
    except KeyboardInterrupt:
        pass
    if opened_socket is None:
        for s in sniff_sockets:
            s.close()
    return plist.PacketList(lst,"Sniffed")


@conf.commands.register
def bridge_and_sniff(if1, if2, count=0, store=1, offline=None, prn=None, 
                     lfilter=None, L2socket=None, timeout=None,
                     stop_filter=None, *args, **kargs):
    """Forward traffic between two interfaces and sniff packets exchanged
bridge_and_sniff([count=0,] [prn=None,] [store=1,] [offline=None,] 
[lfilter=None,] + L2Socket args) -> list of packets

  count: number of packets to capture. 0 means infinity
  store: wether to store sniffed packets or discard them
    prn: function to apply to each packet. If something is returned,
         it is displayed. Ex:
         ex: prn = lambda x: x.summary()
lfilter: python function applied to each packet to determine
         if further action may be done
         ex: lfilter = lambda x: x.haslayer(Padding)
timeout: stop sniffing after a given time (default: None)
L2socket: use the provided L2socket
stop_filter: python function applied to each packet to determine
             if we have to stop the capture after this packet
             ex: stop_filter = lambda x: x.haslayer(TCP)
    """
    c = 0
    if L2socket is None:
        L2socket = conf.L2socket
    s1 = L2socket(iface=if1)
    s2 = L2socket(iface=if2)
    peerof={s1:s2,s2:s1}
    label={s1:if1, s2:if2}
    
    lst = []
    if timeout is not None:
        stoptime = time.time()+timeout
    remain = None
    try:
        stop_event = False
        while not stop_event:
            if timeout is not None:
                remain = stoptime-time.time()
                if remain <= 0:
                    break
            if conf.use_bpf:
                from scapy.arch.bpf.supersocket import bpf_select
                ins = bpf_select([s1, s2], remain)
            else:
                ins, _, _ = select([s1, s2], [], [], remain)

            for s in ins:
                p = s.recv()
                if p is not None:
                    peerof[s].send(p.original)
                    if lfilter and not lfilter(p):
                        continue
                    if store:
                        p.sniffed_on = label[s]
                        lst.append(p)
                    c += 1
                    if prn:
                        r = prn(p)
                        if r is not None:
                            print r
                    if stop_filter and stop_filter(p):
                        stop_event = True
                        break
                    if 0 < count <= c:
                        stop_event = True
                        break
    except KeyboardInterrupt:
        pass
    finally:
        return plist.PacketList(lst,"Sniffed")


@conf.commands.register
def tshark(*args,**kargs):
    """Sniff packets and print them calling pkt.show(), a bit like text wireshark"""
    sniff(prn=lambda x: x.display(),*args,**kargs)

<|MERGE_RESOLUTION|>--- conflicted
+++ resolved
@@ -10,12 +10,9 @@
 import errno
 import cPickle,os,sys,time,subprocess
 import itertools
-<<<<<<< HEAD
-from select import select
+from select import select, error as select_error
+
 from scapy.arch.consts import DARWIN, FREEBSD, OPENBSD
-=======
-from select import select,error
->>>>>>> 97c926f9
 from scapy.data import *
 from scapy.config import conf
 from scapy.packet import Gen
@@ -144,10 +141,9 @@
                                 inp = []
                                 try:
                                     inp, out, err = select(inmask,[],[], remaintime)
-                                except error as e:
-                                    continue
-                                except IOError, exc:
-                                    if exc.errno != errno.EINTR:
+                                except (IOError, select_error) as exc:
+                                    # select.error has no .errno attribute
+                                    if exc.args[0] != errno.EINTR:
                                         raise
                                 if len(inp) == 0:
                                     break
